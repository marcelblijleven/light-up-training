--- conflicted
+++ resolved
@@ -5,28 +5,16 @@
 
 jobs:
   test:
-    runs-on: ${{ matrix.os }}
-    strategy:
-      matrix:
-<<<<<<< HEAD
-        os: [ubuntu-latest, macos-latest]
-        python-version: ['3.8', '3.9', '3.10']
-      fail-fast: false
-=======
-        os: [macos-latest]
-        python-version: ['3.9', '3.10']
->>>>>>> e729564d
-
+    runs-on: macos-latest
     steps:
       - uses: actions/checkout@v2
-      - name: Setup Python ${{ matrix.python-version }}
+      - name: Setup Python 3.9
         uses: actions/setup-python@v2
         with:
-          python-version: ${{ matrix.python-version }}
+          python-version: 3.9
       - name: Install
         run: |
           python -m pip install --upgrade pip
-          pip install -e .
-          pip install tox tox-gh-actions
-      - name: Run tox on ${{ matrix.os }} with Python version ${{ matrix.python-version }}
-        run: tox+          pip install -r requirements.txt
+      - name: Run pytest
+        run: pytest