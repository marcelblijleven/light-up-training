--- conflicted
+++ resolved
@@ -1,14 +1,10 @@
 [tox]
 minversion = 3.9.0
-envlist = py38, py39, py310, flake8, mypy
+envlist = py39, py310, flake8, mypy
 isolated_build = true
 
 [gh-actions]
 python =
-<<<<<<< HEAD
-    3.8: py38
-=======
->>>>>>> e729564d
     3.9: py39, mypy, flake8
     3.10: py310
 
